FABRIC_VERSION=2.1.0
FABRIC_CA_VERSION=1.4.7
FABRIC_COUCH_VERSION=0.4.20
CHAINCODE_NAME?=simplestate
NW?=network1
E2E_CONFIDENTIALITY?=false

.PHONY:	all
all: start
	
.PHONY: artifacts-network1
artifacts-network1:
	cp -r ../network-artifacts/network1/* ../shared/network1/
	
.PHONY: artifacts-network2
artifacts-network2:
	cp -r ../network-artifacts/network2/* ../shared/network2/

.PHONY: start
start: start-network1 start-network2

.PHONY: start-interop
start-interop: start-interop-network1 start-interop-network2

.PHONY: start-interop-local
start-interop-local: start-interop-network1-local start-interop-network2-local

.PHONY: start-network1
start-network1:	.fabric-setup artifacts-network1 setup-cc
	./network.sh up createChannel -ca -nw network1
	./network.sh deployCC -ch $(CHAINCODE_NAME) -nw network1

.PHONY: start-network1-local
start-network1-local: .fabric-setup artifacts-network1 setup-cc-local
	./network.sh up createChannel -ca -nw network1
	./network.sh deployCC -ch $(CHAINCODE_NAME) -nw network1

.PHONY: start-network2
start-network2: .fabric-setup artifacts-network2 setup-cc
	./network.sh up createChannel -ca -nw network2
	./network.sh deployCC -ch $(CHAINCODE_NAME) -nw network2

.PHONY: start-network2-local
start-network2-local: .fabric-setup artifacts-network2 setup-cc-local
	./network.sh up createChannel -ca -nw network2
	./network.sh deployCC -ch $(CHAINCODE_NAME) -nw network2

.PHONY: start-interop-network1
start-interop-network1:	setup-interop-cc start-network1 setup-interop-network1

.PHONY: start-interop-network1-local
start-interop-network1-local: setup-interop-cc-local start-network1-local setup-interop-network1-local

.PHONY: start-interop-network2
start-interop-network2: setup-interop-cc start-network2 setup-interop-network2

.PHONY: start-interop-network2-local
start-interop-network2-local: setup-interop-cc-local start-network2-local setup-interop-network2-local

.PHONY: setup-interop-network1
setup-interop-network1: setup-interop-cc
	./network.sh deployCC -ch interop -nw network1

.PHONY: setup-interop-network1-local
setup-interop-network1-local: setup-interop-cc-local
	./network.sh deployCC -ch interop -nw network1

.PHONY: setup-interop-network2
setup-interop-network2: setup-interop-cc
	./network.sh deployCC -ch interop -nw network2

.PHONY: setup-interop-network2-local
setup-interop-network2-local: setup-interop-cc-local
	./network.sh deployCC -ch interop -nw network2

.PHONY: setup-interop-cc
setup-interop-cc:
	./scripts/setupCC.sh

.PHONY: setup-interop-cc-local
setup-interop-cc-local:
	./scripts/setupCCLocal.sh

.PHONY: setup-cc
setup-cc:
	./scripts/setupAppCC.sh $(CHAINCODE_NAME)

.PHONY: setup-cc-local
setup-cc-local:
	./scripts/setupAppCCLocal.sh $(CHAINCODE_NAME)

.PHONY: deploy-cc
deploy-cc: setup-cc
	./network.sh deployCC -ch $(CHAINCODE_NAME) -nw $(NW)

.PHONY: deploy-cc-local
deploy-cc-local: setup-cc-local
	./network.sh deployCC -ch $(CHAINCODE_NAME) -nw $(NW)


.fabric-setup:
	curl -sSL https://bit.ly/2ysbOFE | bash -s -- $(FABRIC_VERSION) $(FABRIC_CA_VERSION) $(FABRIC_COUCH_VERSION) -s
	touch .fabric-setup

.PHONY: stop
stop:	stop-network1 stop-network2

.PHONY: stop-network1
stop-network1:
	./network.sh down -nw network1

.PHONY: stop-network2
stop-network2:
	./network.sh down -nw network2

.PHONY: remove
remove:	remove-network1 remove-network2

.PHONY: remove-network1
remove-network1:
	./network.sh clean -nw network1
	rm -rf ../shared/network1/wallet/*.id

.PHONY: remove-network2
remove-network2:
	./network.sh clean -nw network2
	rm -rf ../shared/network2/wallet/*.id

.PHONY: clean
<<<<<<< HEAD
clean: remove
=======
clean:	stop
	+docker system prune -f || true
>>>>>>> ea8756a0
	+rm -rf bin || true
	+rm -rf config || true
	+rm .fabric-setup || true
	+chmod -R 755 ../shared/chaincode/interop
	+rm -rf ../shared/chaincode/*<|MERGE_RESOLUTION|>--- conflicted
+++ resolved
@@ -127,12 +127,8 @@
 	rm -rf ../shared/network2/wallet/*.id
 
 .PHONY: clean
-<<<<<<< HEAD
-clean: remove
-=======
-clean:	stop
+clean:	remove
 	+docker system prune -f || true
->>>>>>> ea8756a0
 	+rm -rf bin || true
 	+rm -rf config || true
 	+rm .fabric-setup || true
